import os
import logging
from datetime import datetime, timedelta, timezone
from dataclasses import dataclass
from typing import Any, Optional

from nachricht.auth import User
from nachricht.messenger import Button, Keyboard, Context, Emoji
from nachricht.bus import Signal
from nachricht.i18n import TranslatableString as _

from .. import bus, router
from ..srs import (
    get_cards,
    get_card,
    get_view,
    record_view_start,
    record_answer,
    Answer,
    Maturity,
    count_new_cards_studied,
    DirectCard,
    ReverseCard,
)
from ..llm import translate
from ..config import Config
from ..notes import get_note, Language
from ..srs import ImageCard, CardAdded
from .note import (
    format_explanation,
<<<<<<< HEAD
    get_word_note_display_text,
    ExampleRequested,
=======
    ExamplesRequested,
>>>>>>> 1be44035
    get_studied_language,
)
from .language import _pack_buttons, StudyLanguageSelected

if Config.IMAGE["enable"]:
    from ..image import generate_image
else:

    async def generate_image(*args, **kwargs):
        return None


# States: ASK -> ANSWER -> RECORD
# - ASK: show the front side of the card, wait when user requests
#   the back side;
# - ANSWER: show front and back sides, wait for grade (Answer object);
# - GRADE: got the answer, record it, update card memorization params
#   and reschedule it.


@dataclass
class StudySessionRequested(Signal):
    user_id: int


@dataclass
class CardQuestionShown(Signal):
    card_id: int


@dataclass
class CardAnswerRequested(Signal):
    card_id: int


@dataclass
class CardAnswerShown(Signal):
    card_id: int


@dataclass
class CardGradeSelected(Signal):
    view_id: int
    answer: Answer


@dataclass
class CardGraded(Signal):
    view_id: int
    answer: Answer


@dataclass
class StudySessionFinished(Signal):
    user_id: int


@dataclass
class ImageGenerated(Signal):
    note_id: int


logger = logging.getLogger(__name__)


async def get_default_image():
    image_path = await generate_image("Stars in the deep night sky.")
    return image_path


async def get_finish_image():
    image_path = await generate_image(
        "A cat teacher in round glasses and his young"
        " cat students celebrate the end of the lection."
    )
    return image_path


@router.command("study", description=_("Start a study session"))
@router.authorize()
async def start_study_session(ctx: Context, user: User) -> None:
    logger.info("User %s requested to study.", user.login)
    bus.emit(StudySessionRequested(user.id), ctx=ctx)


def get_remaining_cards(
    ctx: Context, user: User, language: Optional[Language] = None
):
    now = datetime.now(timezone.utc)
    tomorrow = (
        now
        - timedelta(hours=now.hour, minutes=now.minute, seconds=now.second)
        + timedelta(days=1)
    )
    new_cards_remaining = Config.FSRS[
        "new_cards_per_session"
    ] - count_new_cards_studied(user, language, hours_ago=12)
    logger.info("%d new cards remaining.", new_cards_remaining)
    cards = get_cards(
        user_id=user.id,
        language=language,
        end_ts=tomorrow,
        bury_siblings=user.get_option(
            "fsrs/bury_siblings", ctx.config.FSRS["bury_siblings"]
        ),
        randomize=True,
        maturity=(
            None
            if new_cards_remaining > 0
            else [Maturity.YOUNG, Maturity.MATURE]
        ),
    )
    return cards


@dataclass
class NextStudyLanguageSelected(Signal):
    """User finished current language's deck and switched to the next language where planned cards remain."""

    user_id: int
    language_id: int


@bus.on(StudySessionRequested)
@bus.on(CardGraded)
@router.authorize()
# @router.require(frontend=['telegram']) ## TODO: check the frontend type and restrict access from unsupported frontends.
@router.help(
    _(
        "Here you see the question. Try to remember the answer. If you come up with it, press ANSWER to check yourself. If you can't remember it for 10 seconds, don't try too hard, press ANSWER and try to memorize the answer."
    )
)
async def study_next_card(ctx: Context, user: User) -> None:
    """
    Fetch a study card for the user and display it with a button to show
    the answer.

    Args:
        update: The Telegram update that triggered this function.
        context: The callback context as part of the Telegram framework.
    """

    cards = get_remaining_cards(ctx, user, get_studied_language(user))

    if not cards:
        logger.info("User %s has no cards to study.", user.login)
        bus.emit(StudySessionFinished(user.id), ctx=ctx)
        image_path = await get_finish_image()
        # If the user has cards to study in other languages, ask if they want
        # to switch to other languages.
        keyboard = None
        text = "All done for today."
        cards = get_remaining_cards(ctx, user)
        if cards:
            text = "All done for today. Switch to the next language?"
            language_ids = {card.note.language_id for card in cards}
            logger.warning(language_ids)
            languages = [Language.from_id(id) for id in language_ids]
            keyboard = Keyboard(
                _pack_buttons(
                    [
                        Button(
                            language.flag
                            + language.get_localized_name(ctx.locale),
                            NextStudyLanguageSelected(user.id, language.id),
                        )
                        for language in languages
                        if language and language.code
                    ]
                )
            )
        return await ctx.send_message(
            _(text), image=image_path, markup=keyboard
        )

    card = cards[0]

    keyboard = Keyboard([[Button(_("ANSWER"), CardAnswerRequested(card.id))]])
    front = await card.get_front()
    logger.info("Display card front for user %s: %s", user.login, front)
    bus.emit(CardQuestionShown(card.id))
    return await ctx.send_message(
        format_explanation(front["text"]),
        keyboard,
        front.get("image") or (await get_default_image()),
        reply_to=None,
        context={"note_id": card.note.id, "card_id": card.id},
        on_reaction=(
            {
                Emoji.PRAY: (
<<<<<<< HEAD
                    ExampleRequested(note_id=note.id)
=======
                    ExamplesRequested(note_id=card.note.id)
>>>>>>> 1be44035
                    if isinstance(card, DirectCard)
                    else []
                ),
            }
        ),
    )


@bus.on(NextStudyLanguageSelected)
@router.authorize()
async def switch_language_and_continue_studying(
    ctx: Context, language_id: int
):
    if not (language := Language.from_id(language_id)):
        return
    await bus.emit_and_wait(
        StudyLanguageSelected(ctx.user.id, language.code), ctx=ctx
    )
    bus.emit(StudySessionRequested(ctx.user.id), ctx=ctx)


@bus.on(CardAnswerRequested)
@router.authorize()
@router.help(
    _(
        "Here you rate your memorization. If you couldn't come up with an answer, or your answer is wrong, press AGAIN, and the card will show up soon again. If your answer is correct, press GOOD, and the card will be scheduled for tomorrow or later."
    )
)
async def handle_study_answer(ctx: Context, user: User, card_id: int) -> None:
    """
    Handle ANSWER button press and show grade buttons.
    """
    logger.info("User %s pressed a button: ANSWER", user.login)

    # ASK -> ANSWER:
    # Show the answer (showing back side of the card)
    if not (card := get_card(card_id)):
        return
    note = card.note
    back = await card.get_back()
    back["text"] = format_explanation(back["text"])

    bus.emit(CardAnswerShown(card.id))
    logger.info(
        "Showing answer for card %s to user %s: %s",
        card.id,
        user.login,
        back,
    )
    # ... record the moment user started answering
    view_id = record_view_start(card.id)
    # ... prepare the keyboard with memorization quality buttons

    keyboard = Keyboard(
        [
            [
                Button(_(answer.name), CardGradeSelected(view_id, answer))
                for answer in Answer
            ]
        ]
    )
    return await ctx.send_message(
        back["text"],
        keyboard,
        back.get("image"),
        on_reaction={
            Emoji.PRAY: ExampleRequested(note_id=note.id),
        },
    )


@bus.on(CardGradeSelected)
@router.authorize()
async def handle_study_grade(
    ctx: Context,
    user: User,
    view_id: int,
    answer: Answer,
) -> None:
    """
    Handle grade buttons press (AGAIN ... EASY) from user to and record
    the answer.
    """
    if not (view := get_view(view_id)):
        return
    logger.info("User %s pressed a button: %s", user.login, answer)
    # ANSWER -> GRADE
    logger.info(
        "User %s graded answer %s for view %s",
        user.login,
        answer.name,
        view.id,
    )
    record_answer(view.id, answer)
    bus.emit(CardGraded(view.id, answer), ctx=ctx)


@bus.on(CardGraded)
async def maybe_generate_image(view_id: int):
    if not (view := get_view(view_id)):
        return

    card = view.card

    # Generate images only for leech cards
    if not card.is_leech():
        return

    note = card.note

    # Don't generate new image if an old one is in place.
    image_path = note.get_option("image/path")
    if image_path and os.path.exists(image_path):
        # ...but create an image card if none exists
        logger.info("Creating missing image card for note %s", note.id)
        if not any([isinstance(c, ImageCard) for c in note.cards]):
            await add_image_card(note.id)
        return

    # Translate any language to English since models understand it.
    option_key = "explanations/en"
    if note.language.name == "English":
        explanation = note.field2
    elif not (explanation := note.get_option(option_key)):
        explanation = await translate(explanation, note.language.name)
        note.set_option(option_key, explanation)

    # Generate an image.
    try:
        image_path = await generate_image(explanation)
        note.set_option("image/path", image_path)
        bus.emit(ImageGenerated(note.id))
    except Exception as e:
        logger.warning(
            "Couldn't generate image for note: %s. Error: %s", note, e
        )


@bus.on(ImageGenerated)
async def add_image_card(note_id: int):
    if not (note := get_note(note_id)):
        return
    logger.info("Creating an image card for note %s", note.id)
    now = datetime.now(timezone.utc)
    card = ImageCard(note_id=note.id, ts_scheduled=now)
    bus.emit(CardAdded(card.id))
    return card<|MERGE_RESOLUTION|>--- conflicted
+++ resolved
@@ -28,12 +28,7 @@
 from ..srs import ImageCard, CardAdded
 from .note import (
     format_explanation,
-<<<<<<< HEAD
-    get_word_note_display_text,
-    ExampleRequested,
-=======
     ExamplesRequested,
->>>>>>> 1be44035
     get_studied_language,
 )
 from .language import _pack_buttons, StudyLanguageSelected
@@ -224,11 +219,7 @@
         on_reaction=(
             {
                 Emoji.PRAY: (
-<<<<<<< HEAD
-                    ExampleRequested(note_id=note.id)
-=======
                     ExamplesRequested(note_id=card.note.id)
->>>>>>> 1be44035
                     if isinstance(card, DirectCard)
                     else []
                 ),
