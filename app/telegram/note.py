import re
import logging

from typing import Optional, Tuple, Any, List, Dict, Union
from dataclasses import dataclass

from nachricht.llm import query_llm
from nachricht.auth import User
from nachricht.bus import Signal
from nachricht.messenger import Context, Emoji
from nachricht.i18n import TranslatableString as _

from .. import bus, router
from ..llm import (
    get_explanation,
    get_base_form,
    find_mistakes,
    translate,
    detect_language,
)
from ..notes import (
    language_code_by_name,
    get_language,
    Language,
    get_native_language,
    get_studied_language,
)
from ..srs import (
    create_word_note,
    get_card,
    get_notes,
    get_note,
    update_note,
    Note,
    get_notes_to_inject,
    format_explanation,
)

from .recap import TranslationRequested


logger = logging.getLogger(__name__)


@router.command("delete", description="Delete object (use via reply)")
async def _delete_obj(ctx: Context):
    """Show general help for the command."""
    # BUG: if there's no direct handler for "delete" command,
    # the signals for the command with this name won't be emitted
    # since there will be no handler for such a command.
    return await ctx.send_message(
        _(
            """
Use this command to delete a note or other object shown in a message.

As an example:
1. you asked me for a word translation
2. I send it to you and add a note to study
3. you don't want to study it: send /delete as a reply to my message.
        """
        )
    )


@router.command("debug", conditions={"note_id": Any})
@router.authorize()
async def debug_note(ctx: Context, note_id: int):
    note = get_note(note_id)
    debug_info = {
        "note_id": note_id,
        "note": note,
        "cards": note.cards,
    }
    await ctx.send_message(f"```{debug_info}```")


@router.command("debug", conditions={"card_id": Any})
@router.authorize()
async def debug_card(ctx: Context, card_id: int):
    card = get_card(card_id)
    debug_info = {
        "card_id": card_id,
        "card": card,
    }
    await ctx.send_message(f"```{debug_info}```")


################################################################
# Handling User Input & Creating New Notes


@dataclass
class WordExplanationRequested(Signal):
    user_id: int
    field1: str
    field2: Optional[str] = None


@dataclass
class ExplanationNoteAdded(Signal):
    """New note with an explanation of the word was created."""

    note_id: int


@dataclass
class ExplanationNoteShown(Signal):
    """New note with an explanation of the word was shown to the user."""

    note_id: int


@dataclass
class ExplanationNoteUpdated(Signal):
    """A note was updated by teh user."""

    note_id: int


@dataclass
class NoteDeletionRequested(Signal):
    """User requested to delete a note."""

    user_id: int
    note_id: int


@dataclass
class UserInputProcessed(Signal):
    """All notes found in the user input were processed."""

    user_id: int


@dataclass
class NoteUpvoted(Signal):
    """A user set a positive reaction to the note."""

    note_id: int


@dataclass
class NoteDownvoted(Signal):
    """A user set a negative reaction to the note."""

    note_id: int


async def get_word_note_display_text(ctx: Context, note: Note) -> str:
    """
    Get the explanation of a note translated into the user's selected native language
    for the note's studied language. Caches the translation in note options.

    Args:
        note: The Note object.

    Returns:
        The explanation string, translated if necessary.
    """
    studied_language = note.language
    native_language = get_native_language(note.user)

    # If studied language is the native language, no translation needed.
    if native_language.id == studied_language.id:
        return note.field2

    # Check cache in note options
    translation_key = f"translations/{native_language.code}"
    if translation := note.get_option(translation_key):
        logger.debug(
            f"Found cached translation for note {note.id} to native language {native_language.name}."
        )
        return translation

    logger.info(
        f"Translating note {note.id} from {studied_language.name} to {native_language.name}."
    )
    try:
        translation = await translate(
            note.field1,
            src_language=studied_language.name,
            dst_language=native_language.name,
        )
        note.set_option(translation_key, translation)
        logger.info(
            f"Saved new translation for note {note.id} to native language {native_language.name}."
        )
        return translation
    except Exception as e:
        logger.error(
            f"Error translating note {note.id}: {e}. Returning an explanation."
        )
        return note.field2


def _parse_line(line: str) -> Tuple[Optional[str], Optional[str]]:
    """Parse a line of text into a word and its explanation, if present.

    Args:
        line: A line of text containing a word and possibly its explanation.

    Returns:
        A tuple containing the word and its explanation.
    """
    match = re.match(
        r"(?P<text>.+?)(?:\s*:\s*(?P<explanation>.*))?$",
        line.strip(),
        re.DOTALL,
    )
    if not match:
        return None, None
    text = match.group("text").strip()
    explanation = (
        match.group("explanation").strip()
        if match.group("explanation")
        else None
    )
    return text, explanation


def _is_note_format(text: str) -> Optional[Dict]:
    """
    Check if every line in the input text is in the format suitable for notes.
    """
    lines = text.strip().split("\n")
    if all(
        re.match(r"^[^/!?]{2}.{1,200}(?:: .*)?$", line.strip())
        for line in lines
    ):
        logging.info(f"Message {text} contains notes.")
        return {"notes": lines}
    return None


@router.message(_is_note_format)
@router.authorize()
async def add_notes(ctx: Context, user: User, notes: List[str]) -> None:
    """Add new word notes or process the input as words with the provided text, explanations, and language.

    Args:
        update: The Telegram update that triggered this function.
        context: The callback context as part of the Telegram framework.
    """
    if len(notes) > 100:
        return await ctx.send_message(
            _("You can add up to 100 words at a time.")
        )

    studied_language = get_studied_language(user)
    native_language = get_native_language(user)

    for _, line in enumerate(notes):
        field1, field2 = _parse_line(line)
        if not field1:
            await ctx.send_message(f"Couldn't parse the text: {line.strip()}")
            continue

        if ctx.config.UX["guess_input_language"]:
            # Try to guess if a user wants to translate from their native language.
            guess = detect_language(
                field1, [studied_language.name, native_language.name]
            )
            text_language_name = guess.language.name.lower()
            if (
                text_language_name != studied_language.name.lower()
                and guess.value
                >= ctx.config.UX["guess_input_language_threshold"]
            ):
                if code := language_code_by_name(text_language_name):
                    text_language = get_language(text_language_name)
                    await bus.emit_and_wait(
                        TranslationRequested(
                            user.id,
                            src_language_id=text_language.id,
                            dst_language_id=studied_language.id,
                            text=field1,
                        ),
                        ctx=ctx,
                    )
                continue

        if len(field1) <= 30:
            await bus.emit_and_wait(
                WordExplanationRequested(user.id, field1, field2), ctx=ctx
            )
        else:
            await bus.emit_and_wait(
                GrammarCheckRequested(user.id, field1), ctx=ctx
            )
    await bus.emit_and_wait(UserInputProcessed(user.id), ctx=ctx)


@bus.on(WordExplanationRequested)
@router.authorize()
async def add_note(
    ctx: Context,
    user: User,
    field1: str,
    field2: Optional[str] = None,
) -> None:
    """
    Add a note for a user and language. If the note already exists,
    it will update the explanation if provided.
    """
    studied_language = get_studied_language(user)
    native_language = get_native_language(user)

    # Convert to base form.
    # TODO: Instead of magic constant, use info about which signal
    # triggered this slot. This requires to pass some context
    # from `bus.emit()` to slots.
    word = field1
    if ctx.config.LLM["convert_to_base_form"] and len(field1) <= 12:
        field1_base_form = await get_base_form(field1, studied_language.name)
        logger.info("Converted %s to base form: %s", field1, field1_base_form)
        word = field1_base_form

    needs_update = False
    explanation = None
    translation = None

    translation_key = f"translations/{native_language.code}"

    note = None
    existing_notes = get_notes(
        user_id=user.id, language_id=studied_language.id, text=word
    )
    if existing_notes:
        note = existing_notes[0]
        explanation = note.field1
        translation = note.get_option(translation_key)

    # If the user provided field2, then treat if according to how
    # the languages are set up:
    if field2:
        needs_update = True
        # ... if studying language is the same as the native one — it is explanation
        if studied_language == native_language:
            explanation = field2
        # ... if not — it is translation
        else:
            translation = field2

    # Generate what's missing
    if not explanation:
        notes_to_inject = None
        if "explanation" in ctx.config.LLM["inject_notes"]:
            notes_to_inject = get_notes_to_inject(user, studied_language)
        # Check if the message is a reply to another message.
        context_message = None
        if ctx.message.parent:
            context_message = ctx.message.parent.text
        # Ask LLM to explain the word in user's studied language.
        explanation = await get_explanation(
            word,
            studied_language.name,
            notes=notes_to_inject,
            context=context_message,
        )
        logger.info(
            "Generated an explanation for text '%s': '%s'", word, explanation
        )
        needs_update = True

    if not translation:
        translation = await translate(
            word,
            src_language=studied_language.name,
            dst_language=native_language.name,
        )
        logger.info(
            "Generated a translation for text '%s': '%s'", word, translation
        )
        needs_update = True

    if note:
        if needs_update:
            note.field2 = explanation
            note.set_option(translation_key, translation)
    else:
        note = create_word_note(
            word, explanation, studied_language.id, user.id
        )
        note.set_option(translation_key, translation)
        bus.emit(ExplanationNoteAdded(note.id))
        logger.info(
            "User %s added a new note: '%s', translation='%s', explanation='%s'",
            user.login,
            word,
            translation,
            explanation,
        )

    icon = "🟢" if not existing_notes else "🟡"  # new note: green ball
    display_text = format_explanation(
        await get_word_note_display_text(ctx, note)
    )
    message = await ctx.send_message(
        f"{icon} *{word}* — {display_text}",
        reply_to=None,
        on_reaction={
            Emoji.THUMBSDOWN: NoteDownvoted(note_id=note.id),
            Emoji.PRAY: ExamplesRequested(note_id=note.id),
        },
        on_command={
            "delete": NoteDeletionRequested(user_id=user.id, note_id=note.id),
        },
    )
    bus.emit(ExplanationNoteShown(note.id), ctx=ctx)
    return message


@bus.on(NoteDownvoted)
@router.authorize()
async def handle_negative_reaction(
    ctx: Context, user: User, reply_to: object, note_id: int
):
    """
    Handles a negative reaction on a note's explanation message.
    It regenerates the explanation, updates the note, and sends a new message.
    """
    if not (note := get_note(note_id)):
        return
    if note.user_id != user.id:
        return

    logger.info(
        f"User {user.login} disliked the explanation for note {note.id}. Regenerating."
    )

    # Regenerate the explanation, similar to creating a new one
    notes_to_inject = None
    if "explanation" in ctx.config.LLM["inject_notes"]:
        notes_to_inject = get_notes_to_inject(user, note.language)

    # We don't have the original message context (like a reply-to) on reaction, so pass None
    new_explanation = await get_explanation(
        note.field1, note.language.name, notes=notes_to_inject, context=None
    )

    # Update the note with the new explanation.
    note.field2 = new_explanation
    # Clear translated explanations cache.
    note.set_option("explanations", {})
    update_note(note)
    bus.emit(ExplanationNoteUpdated(note.id))
    logger.info(
        f"Updated explanation for note {note.id} for user {user.login} to: '{new_explanation}'"
    )

    # Send the new explanation to the user as a new message
    icon = "🟡"  # Regenerated note: yellow ball
    display_explanation = format_explanation(
        await get_word_note_display_text(ctx, note)
    )
    new_message = await ctx.send_message(
        f"{icon} *{note.field1}* — {display_explanation}",
        new=True,  # Ensure it's a new message
        on_reaction={
            Emoji.THUMBSDOWN: NoteDownvoted(note_id=note.id),
            Emoji.PRAY: ExamplesRequested(note_id=note.id),
        },
        on_command={
            "delete": NoteDeletionRequested(user_id=user.id, note_id=note.id),
        },
    )


################################################################
# Grammar check


@dataclass
class GrammarCheckRequested(Signal):
    """A user asked to check the phrase or sentence for the grammar errors."""

    user_id: int
    text: str


@dataclass
class GrammarCheckSent(Signal):
    """The user text was checked for the grammar errors and the reply was sent."""

    user_id: int
    text: str


@dataclass
class GrammarCheckDownvoted(Signal):
    """The user disliked the grammar check we sent them."""

    user_id: int
    text: str


@router.command(
    "check", ["text"], description=_("Check a phrase for grammar mistakes")
)
@router.authorize()
async def _check_sentence_for_mistakes(
    ctx: Context,
    user: User,
    text: Optional[str] = None,
):
    if not text:
        return await ctx.send_message(
            _(
                """
Send me a phrase or a sentence, and I'll check it for grammatic or other mistakes.
        """
            )
        )
    bus.emit(GrammarCheckRequested(user.id, text), ctx=ctx)


@bus.on(GrammarCheckRequested)
@router.authorize()
async def check_sentence_for_mistakes(
    ctx: Context,
    user: User,
    text: str,
    explanation: Optional[str] = None,
):
    language = get_studied_language(user)
    native_language = get_native_language(user)

    reply = await find_mistakes(text, language.name, native_language.name)
    message = await ctx.send_message(
        reply,
        on_reaction={
            Emoji.THUMBSDOWN: GrammarCheckDownvoted(user.id, text),
            Emoji.PRAY: GrammarCheckRequested(user.id, text),
        },
    )
    bus.emit(GrammarCheckSent(user.id, text), ctx=ctx)
    return message


################################################################
# Examples
@dataclass
class ExamplesRequested(Signal):
    """User requested usage examples for a note."""

    note_id: int


@dataclass
class ExamplesSent(Signal):
    """Usage examples for a note sent to the user."""

    note_id: int


@dataclass
class ExamplesDownvoted(Signal):
    """The user downvoted usage examples we sent to them."""

    note_id: int


<<<<<<< HEAD
async def get_usage_example(note: Note, ctx: Context):
    language = get_language(note.language_id)
=======
async def get_usage_examples(note: Note, ctx: Context):
    language = Language.from_id(note.language_id)
>>>>>>> bc222d50
    native_language = get_native_language(note.user)
    return await query_llm(
        f"""
You are {language.name} tutor helping a student to learn new language. Their native language is {native_language.name}.

Generate a single usage example for the given word or phrase.

- This example should be a full sentence.
- If a word has multiple different meanings, provide an example showing most common meaning. Indicate this meaning in square brackets in student's native language.

The pattern: the student studies German and their native language is English, the word is: "Konto".

Your response:
        
"[Bank account] Ich habe ein neues Konto bei der Bank eröffnet, um mein Geld sicher zu verwalten."
        """,
        note.field1,
    )


@bus.on(ExamplesRequested)
@bus.on(ExamplesDownvoted)
@router.authorize()
async def give_usage_example(ctx: Context, user: User, note_id: int) -> None:
    if not (note := get_note(note_id)):
        return

    try:
        example = await get_usage_example(note, ctx)
        response = format_explanation(example)
    except Exception as e:
        logging.error(f"Got error while making an example: {e}")
        response = _("Couldn't make an example, sorry.")

    await ctx.send_message(
        text=response,
        reply_to=ctx.message,
        on_reaction={Emoji.THUMBSDOWN: ExamplesRequested(note.id)},
    )
    bus.emit(ExamplesSent(note.id))


@dataclass
class ExampleUpvoted(Signal):
    note_id: int
    text: str


@dataclass
class ExampleNoteAdded(Signal):
    note_id: int


# TODO: develop a way to link an example to the original note
@bus.on(ExampleUpvoted)
@router.authorize()
async def add_example_to_deck(ctx: Context, user: User, note_id: int, text: str) -> None:
    # if not (note := get_note(note_id)):
    #     return

    # try:
    #     example = await get_usage_example(note, ctx)
    #     response = format_explanation(example)
    # except Exception as e:
    #     logging.error(f"Got error while making an example: {e}")
    #     response = _("Couldn't make an example, sorry.")

    await ctx.send_message(
        text="todo later",
        reply_to=ctx.message,
    )
    bus.emit(ExampleNoteAdded(note.id))<|MERGE_RESOLUTION|>--- conflicted
+++ resolved
@@ -560,13 +560,8 @@
     note_id: int
 
 
-<<<<<<< HEAD
-async def get_usage_example(note: Note, ctx: Context):
-    language = get_language(note.language_id)
-=======
 async def get_usage_examples(note: Note, ctx: Context):
     language = Language.from_id(note.language_id)
->>>>>>> bc222d50
     native_language = get_native_language(note.user)
     return await query_llm(
         f"""
